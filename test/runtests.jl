--- conflicted
+++ resolved
@@ -3,18 +3,8 @@
 using TopOptEval
 using TopOptEval.Utils
 
-<<<<<<< HEAD
-@testset "TopOptEval.jl" begin
-    # Test configuration flags
-    RUN_raw_beam = false
-    RUN_lin_beam = false
-    RUN_sdf_beam_approx = false
-    RUN_sdf_beam_interp = true
-    RUN_sdf_beam_interp_tetgen = false
-=======
 # include("VolumeForces/testVolumeForces.jl")
 
->>>>>>> 80f3994d
 
 @testset "TopOptEval.jl" begin
     # Chapadlo test configuration flags
@@ -178,13 +168,7 @@
     if RUN_sdf_chapadlo
         @testset "SDF_chapadlo" begin
             # Task configuration
-<<<<<<< HEAD
-            # taskName = "beam_vfrac_04_smooth-1_Interp"
-            # taskName = "beam_vfrac_04_smooth-1_Interp_ISS"
-            taskName = "cantilever_beam_interp_cut_TriMesh-A15"
-=======
             taskName = "chapadlo_sdf"
->>>>>>> 80f3994d
             
             # 1. Import mesh (tetrahedral mesh)
             grid = import_mesh("../data/chapadlo/tet_chapadlo_B-2.0_TriMesh-A15_cut.vtu")
@@ -251,60 +235,4 @@
             export_results(stress_field, dh, "$(taskName)_stress")
         end
     end
-
-    # Results from SDF post-processing (tet mesh)
-    if RUN_sdf_beam_interp_tetgen
-        @testset "SDF_beam_interp_tetgen" begin
-            # Task configuration
-            taskName = "beam_tetgen_interp"
-            
-            # 1. Import mesh (vtu/msh)
-            grid = import_mesh("../data/$(taskName).vtu")
-            volume = Utils.calculate_volume(grid)
-            
-            # 2. Setup material model (steel)
-            λ, μ = create_material_model(1.0, 0.3)
-            
-            # 3. Setup problem (initialize dof handler, cell values, matrices)
-            dh, cellvalues, K, f = setup_problem(grid)
-            
-            # 4. Assemble stiffness matrix
-            assemble_stiffness_matrix!(K, f, dh, cellvalues, λ, μ)
-            
-            # 5. Apply boundary conditions
-            fixed_nodes = select_nodes_by_plane(grid, [0.0, 0.0, 0.0], [1.0, 0.0, 0.0])
-            # Force application on a circular region at x=60mm
-            # force_nodes = select_nodes_by_circle(
-            #     grid,
-            #     [60.0, 0.0, 0.0],  # center point
-            #     [1.0, 0.0, 0.0],   # normal direction (perpendicular to the face)
-            #     5.0                # radius of 5mm
-            # )
-            force_nodes = select_nodes_by_plane(grid, [60.0, 0.0, 0.0], [-1.0, 0.0, 0.0])
-            println(length(force_nodes))
-            
-            # Check if sets are correct:
-            export_boundary_conditions(grid, dh, fixed_nodes, force_nodes, "$(taskName)_boundary_conditions")
-
-            # 6. Apply boundary conditions
-            ch1 = apply_fixed_boundary!(K, f, dh, fixed_nodes)
-            
-            # Apply 1N force in x direction to selected nodes
-            apply_force!(f, dh, collect(force_nodes), [1.0, 0.0, 0.0])
-             
-            # 7. Solve the system
-            u, energy, stress_field, max_von_mises, max_stress_cell = solve_system(K, f, dh, cellvalues, λ, μ, ch1)
-    
-            # 8. Print deformation energy and maximum stress
-            @info "Final deformation energy: $energy J"
-            @info "Defromation energy density: $(energy/(volume*10^(-9))) J/m^3"
-            @info "Maximum von Mises stress: $max_von_mises at cell $max_stress_cell"
-                       
-            # 9. Export results to ParaView
-            export_results(u, dh, "$(taskName)_u")
-            export_results(stress_field, dh, "$(taskName)_stress")
-
-        end
-    end
-
 end